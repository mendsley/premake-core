--
-- _premake_main.lua
-- Script-side entry point for the main program logic.
-- Copyright (c) 2002-2014 Jason Perkins and the Premake project
--

	local shorthelp     = "Type 'premake5 --help' for help"
	local versionhelp   = "premake5 (Premake Build Script Generator) %s"

<<<<<<< HEAD
	_WORKING_DIR        = os.getcwd()

	local p = premake


=======
>>>>>>> 962ab793

--
-- Script-side program entry point.
--

	function _premake_main()

		-- Clear out any configuration scoping left over from initialization

		filter {}

		-- Seed the random number generator so actions don't have to do it themselves

		math.randomseed(os.time())

		-- Set some global to describe the runtime environment, building on
		-- what was already set by the native code host

		_PREMAKE_DIR = path.getdirectory(_PREMAKE_COMMAND)

		local file = _OPTIONS["file"] or "premake5.lua"
		local script  = os.locate(file, file .. ".lua", "premake4.lua")
		if script then
			_MAIN_SCRIPT = path.getabsolute(script)
			_MAIN_SCRIPT_DIR = path.getdirectory(_MAIN_SCRIPT)
		else
			_MAIN_SCRIPT_DIR = _WORKING_DIR
		end

		-- Look for and run the system-wide configuration script; make sure any
		-- configuration scoping gets cleared before continuing

		dofileopt(_OPTIONS["systemscript"] or { "premake5-system.lua", "premake-system.lua" })
		filter {}

		-- The "next-gen" actions have now replaced their deprecated counterparts.
		-- Provide a warning for a little while before I remove them entirely.

		if _ACTION and _ACTION:endswith("ng") then
			premake.warnOnce(_ACTION, "'%s' has been deprecated; use '%s' instead", _ACTION, _ACTION:sub(1, -3))
		end

		-- Set up the environment for the chosen action early, so side-effects
		-- can be picked up by the scripts.

		premake.action.set(_ACTION)

		-- If there is a project script available, run it to get the
		-- project information, available options and actions, etc.

		if _MAIN_SCRIPT then
			dofile(_MAIN_SCRIPT)
		end

		-- Process special options

		local action = premake.action.current()

		if (_OPTIONS["version"]) then
			printf(versionhelp, _PREMAKE_VERSION)
			return 1
		end

		if (_OPTIONS["help"]) then
			premake.showhelp()
			return 1
		end

		-- Validate the command-line arguments. This has to happen after the
		-- script has run to allow for project-specific options

		ok, err = premake.option.validate(_OPTIONS)
		if not ok then
			print("Error: " .. err)
			return 1
		end

		-- If no further action is possible, show a short help message

		if not _OPTIONS.interactive then
			if not _ACTION then
				print(shorthelp)
				return 1
			end

			if not action then
				print("Error: no such action '" .. _ACTION .. "'")
				return 1
			end

			if not _MAIN_SCRIPT then
				print("No Premake script (premake5.lua) found!")
				return 1
			end
		end

		-- "Bake" the project information, preparing it for use by the action

		if action then
			print("Building configurations...")
			p.oven.bake(p.api.rootScope())
		end

		-- Run the interactive prompt, if requested

		if _OPTIONS.interactive then
			debug.prompt()
		end

		-- Sanity check the current project setup

		premake.validate()

		-- Hand over control to the action

		printf("Running action '%s'...", action.trigger)
		premake.action.call(action.trigger)

		print("Done.")
		return 0
	end
<|MERGE_RESOLUTION|>--- conflicted
+++ resolved
@@ -7,14 +7,6 @@
 	local shorthelp     = "Type 'premake5 --help' for help"
 	local versionhelp   = "premake5 (Premake Build Script Generator) %s"
 
-<<<<<<< HEAD
-	_WORKING_DIR        = os.getcwd()
-
-	local p = premake
-
-
-=======
->>>>>>> 962ab793
 
 --
 -- Script-side program entry point.
@@ -115,7 +107,7 @@
 
 		if action then
 			print("Building configurations...")
-			p.oven.bake(p.api.rootScope())
+			premake.oven.bake()
 		end
 
 		-- Run the interactive prompt, if requested

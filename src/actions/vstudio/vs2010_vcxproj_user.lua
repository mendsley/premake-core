--
-- vs2010_vcxproj_user.lua
-- Generate a Visual Studio 201x C/C++ project .user file
-- Copyright (c) 2011-2015 Jason Perkins and the Premake project
--

	local p = premake
	local m = p.vstudio.vc2010


--
-- Generate a Visual Studio 201x C++ user file.
--

	m.elements.user = function(cfg)
		return {
			m.debugSettings,
		}
	end

	function m.generateUser(prj)
		-- Only want output if there is something to configure
		local contents = {}
		local size = 0

		for cfg in p.project.eachconfig(prj) do
			contents[cfg] = p.capture(function()
				p.push(2)
				p.callArray(m.elements.user, cfg)
				p.pop(2)
			end)
			size = size + #contents[cfg]
		end

		if size > 0 then
			m.xmlDeclaration()
			m.userProject()
			for cfg in p.project.eachconfig(prj) do
				p.push('<PropertyGroup %s>', m.condition(cfg))
				if #contents[cfg] > 0 then
					p.outln(contents[cfg])
				end
				p.pop('</PropertyGroup>')
			end
			p.pop('</Project>')
		end
	end



--
-- Output the opening <Project> tag.
--

	function m.userProject()
		local action = premake.action.current()
		p.push('<Project ToolsVersion="%s" xmlns="http://schemas.microsoft.com/developer/msbuild/2003">',
			action.vstudio.toolsVersion)
	end



	m.elements.debugSettings = function(cfg)
		return {
			m.localDebuggerCommand,
			m.localDebuggerWorkingDirectory,
			m.debuggerFlavor,
			m.localDebuggerCommandArguments,
			m.localDebuggerEnvironment,
			m.localDebuggerMergeEnvironment,
		}
	end

	function m.debugSettings(cfg)
		p.callArray(m.elements.debugSettings, cfg)
	end



	function m.debuggerFlavor(cfg)
		if cfg.debugdir or cfg.debugcommand then
			p.w('<DebuggerFlavor>WindowsLocalDebugger</DebuggerFlavor>')
		end
	end



	function m.localDebuggerCommand(cfg)
		if cfg.debugcommand then
<<<<<<< HEAD
			local dir = p.vstudio.path(cfg, cfg.debugcommand)
			p.w('<LocalDebuggerCommand>%s</LocalDebuggerCommand>', dir)
=======
			local dir = cfg.debugcommand
			p.w('<LocalDebuggerCommand>%s</LocalDebuggerCommand>', path.translate(dir))
>>>>>>> 29bcf2a5
		end
	end



	function m.localDebuggerCommandArguments(cfg)
		if #cfg.debugargs > 0 then
			p.x('<LocalDebuggerCommandArguments>%s</LocalDebuggerCommandArguments>', table.concat(cfg.debugargs, " "))
		end
	end



	function m.localDebuggerWorkingDirectory(cfg)
		if cfg.debugdir then
			local dir = p.vstudio.path(cfg, cfg.debugdir)
			p.x('<LocalDebuggerWorkingDirectory>%s</LocalDebuggerWorkingDirectory>', dir)
		end
	end



	function m.localDebuggerEnvironment(cfg)
		if #cfg.debugenvs > 0 then
			local envs = table.concat(cfg.debugenvs, "\n")
			if cfg.flags.DebugEnvsInherit then
				envs = envs .. "\n$(LocalDebuggerEnvironment)"
			end
			p.w('<LocalDebuggerEnvironment>%s</LocalDebuggerEnvironment>', envs)

			if cfg.flags.DebugEnvsDontMerge then
				p.w(2,'<LocalDebuggerMergeEnvironment>false</LocalDebuggerMergeEnvironment>')
			end
		end
	end



	function m.localDebuggerMergeEnvironment(cfg)
		if #cfg.debugenvs > 0 and cfg.flags.DebugEnvsDontMerge then
			p.w(2,'<LocalDebuggerMergeEnvironment>false</LocalDebuggerMergeEnvironment>')
		end
	end
<|MERGE_RESOLUTION|>--- conflicted
+++ resolved
@@ -1,139 +1,134 @@
---
--- vs2010_vcxproj_user.lua
--- Generate a Visual Studio 201x C/C++ project .user file
--- Copyright (c) 2011-2015 Jason Perkins and the Premake project
---
-
-	local p = premake
-	local m = p.vstudio.vc2010
-
-
---
--- Generate a Visual Studio 201x C++ user file.
---
-
-	m.elements.user = function(cfg)
-		return {
-			m.debugSettings,
-		}
-	end
-
-	function m.generateUser(prj)
-		-- Only want output if there is something to configure
-		local contents = {}
-		local size = 0
-
-		for cfg in p.project.eachconfig(prj) do
-			contents[cfg] = p.capture(function()
-				p.push(2)
-				p.callArray(m.elements.user, cfg)
-				p.pop(2)
-			end)
-			size = size + #contents[cfg]
-		end
-
-		if size > 0 then
-			m.xmlDeclaration()
-			m.userProject()
-			for cfg in p.project.eachconfig(prj) do
-				p.push('<PropertyGroup %s>', m.condition(cfg))
-				if #contents[cfg] > 0 then
-					p.outln(contents[cfg])
-				end
-				p.pop('</PropertyGroup>')
-			end
-			p.pop('</Project>')
-		end
-	end
-
-
-
---
--- Output the opening <Project> tag.
---
-
-	function m.userProject()
-		local action = premake.action.current()
-		p.push('<Project ToolsVersion="%s" xmlns="http://schemas.microsoft.com/developer/msbuild/2003">',
-			action.vstudio.toolsVersion)
-	end
-
-
-
-	m.elements.debugSettings = function(cfg)
-		return {
-			m.localDebuggerCommand,
-			m.localDebuggerWorkingDirectory,
-			m.debuggerFlavor,
-			m.localDebuggerCommandArguments,
-			m.localDebuggerEnvironment,
-			m.localDebuggerMergeEnvironment,
-		}
-	end
-
-	function m.debugSettings(cfg)
-		p.callArray(m.elements.debugSettings, cfg)
-	end
-
-
-
-	function m.debuggerFlavor(cfg)
-		if cfg.debugdir or cfg.debugcommand then
-			p.w('<DebuggerFlavor>WindowsLocalDebugger</DebuggerFlavor>')
-		end
-	end
-
-
-
-	function m.localDebuggerCommand(cfg)
-		if cfg.debugcommand then
-<<<<<<< HEAD
-			local dir = p.vstudio.path(cfg, cfg.debugcommand)
-			p.w('<LocalDebuggerCommand>%s</LocalDebuggerCommand>', dir)
-=======
-			local dir = cfg.debugcommand
-			p.w('<LocalDebuggerCommand>%s</LocalDebuggerCommand>', path.translate(dir))
->>>>>>> 29bcf2a5
-		end
-	end
-
-
-
-	function m.localDebuggerCommandArguments(cfg)
-		if #cfg.debugargs > 0 then
-			p.x('<LocalDebuggerCommandArguments>%s</LocalDebuggerCommandArguments>', table.concat(cfg.debugargs, " "))
-		end
-	end
-
-
-
-	function m.localDebuggerWorkingDirectory(cfg)
-		if cfg.debugdir then
-			local dir = p.vstudio.path(cfg, cfg.debugdir)
-			p.x('<LocalDebuggerWorkingDirectory>%s</LocalDebuggerWorkingDirectory>', dir)
-		end
-	end
-
-
-
-	function m.localDebuggerEnvironment(cfg)
-		if #cfg.debugenvs > 0 then
-			local envs = table.concat(cfg.debugenvs, "\n")
-			if cfg.flags.DebugEnvsInherit then
-				envs = envs .. "\n$(LocalDebuggerEnvironment)"
-			end
-			p.w('<LocalDebuggerEnvironment>%s</LocalDebuggerEnvironment>', envs)
-
-			if cfg.flags.DebugEnvsDontMerge then
-				p.w(2,'<LocalDebuggerMergeEnvironment>false</LocalDebuggerMergeEnvironment>')
-			end
-		end
-	end
-
-
-
-	function m.localDebuggerMergeEnvironment(cfg)
-		if #cfg.debugenvs > 0 and cfg.flags.DebugEnvsDontMerge then
-			p.w(2,'<LocalDebuggerMergeEnvironment>false</LocalDebuggerMergeEnvironment>')
-		end
-	end
+--
+-- vs2010_vcxproj_user.lua
+-- Generate a Visual Studio 201x C/C++ project .user file
+-- Copyright (c) 2011-2015 Jason Perkins and the Premake project
+--
+
+	local p = premake
+	local m = p.vstudio.vc2010
+
+
+--
+-- Generate a Visual Studio 201x C++ user file.
+--
+
+	m.elements.user = function(cfg)
+		return {
+			m.debugSettings,
+		}
+	end
+
+	function m.generateUser(prj)
+		-- Only want output if there is something to configure
+		local contents = {}
+		local size = 0
+
+		for cfg in p.project.eachconfig(prj) do
+			contents[cfg] = p.capture(function()
+				p.push(2)
+				p.callArray(m.elements.user, cfg)
+				p.pop(2)
+			end)
+			size = size + #contents[cfg]
+		end
+
+		if size > 0 then
+			m.xmlDeclaration()
+			m.userProject()
+			for cfg in p.project.eachconfig(prj) do
+				p.push('<PropertyGroup %s>', m.condition(cfg))
+				if #contents[cfg] > 0 then
+					p.outln(contents[cfg])
+				end
+				p.pop('</PropertyGroup>')
+			end
+			p.pop('</Project>')
+		end
+	end
+
+
+
+--
+-- Output the opening <Project> tag.
+--
+
+	function m.userProject()
+		local action = premake.action.current()
+		p.push('<Project ToolsVersion="%s" xmlns="http://schemas.microsoft.com/developer/msbuild/2003">',
+			action.vstudio.toolsVersion)
+	end
+
+
+
+	m.elements.debugSettings = function(cfg)
+		return {
+			m.localDebuggerCommand,
+			m.localDebuggerWorkingDirectory,
+			m.debuggerFlavor,
+			m.localDebuggerCommandArguments,
+			m.localDebuggerEnvironment,
+			m.localDebuggerMergeEnvironment,
+		}
+	end
+
+	function m.debugSettings(cfg)
+		p.callArray(m.elements.debugSettings, cfg)
+	end
+
+
+
+	function m.debuggerFlavor(cfg)
+		if cfg.debugdir or cfg.debugcommand then
+			p.w('<DebuggerFlavor>WindowsLocalDebugger</DebuggerFlavor>')
+		end
+	end
+
+
+
+	function m.localDebuggerCommand(cfg)
+		if cfg.debugcommand then
+			local dir = path.translate(cfg.debugcommand)
+			p.w('<LocalDebuggerCommand>%s</LocalDebuggerCommand>', dir)
+		end
+	end
+
+
+
+	function m.localDebuggerCommandArguments(cfg)
+		if #cfg.debugargs > 0 then
+			p.x('<LocalDebuggerCommandArguments>%s</LocalDebuggerCommandArguments>', table.concat(cfg.debugargs, " "))
+		end
+	end
+
+
+
+	function m.localDebuggerWorkingDirectory(cfg)
+		if cfg.debugdir then
+			local dir = p.vstudio.path(cfg, cfg.debugdir)
+			p.x('<LocalDebuggerWorkingDirectory>%s</LocalDebuggerWorkingDirectory>', dir)
+		end
+	end
+
+
+
+	function m.localDebuggerEnvironment(cfg)
+		if #cfg.debugenvs > 0 then
+			local envs = table.concat(cfg.debugenvs, "\n")
+			if cfg.flags.DebugEnvsInherit then
+				envs = envs .. "\n$(LocalDebuggerEnvironment)"
+			end
+			p.w('<LocalDebuggerEnvironment>%s</LocalDebuggerEnvironment>', envs)
+
+			if cfg.flags.DebugEnvsDontMerge then
+				p.w(2,'<LocalDebuggerMergeEnvironment>false</LocalDebuggerMergeEnvironment>')
+			end
+		end
+	end
+
+
+
+	function m.localDebuggerMergeEnvironment(cfg)
+		if #cfg.debugenvs > 0 and cfg.flags.DebugEnvsDontMerge then
+			p.w(2,'<LocalDebuggerMergeEnvironment>false</LocalDebuggerMergeEnvironment>')
+		end
+	end
/**
 * \file   premake.c
 * \brief  Program entry point.
 * \author Copyright (c) 2002-2015 Jason Perkins and the Premake project
 */

#include <stdlib.h>
#include <string.h>
#include <ctype.h>
#include "premake.h"

#if PLATFORM_MACOSX
#include <CoreFoundation/CFBundle.h>
#endif


<<<<<<< HEAD
#define VERSION        "5.0-alpha1"
#define COPYRIGHT      "Copyright (C) 2002-2014 Jason Perkins and the Premake Project"
#define PROJECT_URL    "https://bitbucket.org/premake/premake-dev/wiki"
=======
#define VERSION        "HEAD"
#define COPYRIGHT      "Copyright (C) 2002-2015 Jason Perkins and the Premake Project"
#define PROJECT_URL    "https://github.com/premake/premake-core/wiki"
>>>>>>> 6c8162f6
#define ERROR_MESSAGE  "Error: %s\n"


static void build_premake_path(lua_State* L);
static int process_arguments(lua_State* L, int argc, const char** argv);
static int run_premake_main(lua_State* L, const char* script);


/* A search path for script files */
const char* scripts_path = NULL;


/* Built-in functions */
static const luaL_Reg criteria_functions[] = {
	{ "_compile", criteria_compile },
	{ "_delete", criteria_delete },
	{ "matches", criteria_matches },
	{ NULL, NULL }
};

static const luaL_Reg debug_functions[] = {
	{ "prompt", debug_prompt },
	{ NULL, NULL }
};

static const luaL_Reg path_functions[] = {
	{ "getabsolute", path_getabsolute },
	{ "getrelative", path_getrelative },
	{ "isabsolute",  path_isabsolute },
	{ "join", path_join },
	{ "normalize", path_normalize },
	{ "translate", path_translate },
	{ NULL, NULL }
};

static const luaL_Reg os_functions[] = {
	{ "chdir",       os_chdir       },
	{ "chmod",       os_chmod       },
	{ "copyfile",    os_copyfile    },
	{ "_is64bit",    os_is64bit     },
	{ "isdir",       os_isdir       },
	{ "getcwd",      os_getcwd      },
	{ "getversion",  os_getversion  },
	{ "isfile",      os_isfile      },
	{ "islink",      os_islink      },
	{ "locate",      os_locate      },
	{ "matchdone",   os_matchdone   },
	{ "matchisfile", os_matchisfile },
	{ "matchname",   os_matchname   },
	{ "matchnext",   os_matchnext   },
	{ "matchstart",  os_matchstart  },
	{ "mkdir",       os_mkdir       },
	{ "pathsearch",  os_pathsearch  },
	{ "realpath",    os_realpath    },
	{ "rmdir",       os_rmdir       },
	{ "stat",        os_stat        },
	{ "uuid",        os_uuid        },
	{ NULL, NULL }
};

static const luaL_Reg string_functions[] = {
	{ "endswith",  string_endswith },
	{ "hash", string_hash },
	{ "sha1", string_sha1 },
	{ "startswith", string_startswith },
	{ NULL, NULL }
};


/**
 * Initialize the Premake Lua environment.
 */
int premake_init(lua_State* L)
{
	const char* value;

	luaL_register(L, "criteria", criteria_functions);
	luaL_register(L, "debug",    debug_functions);
	luaL_register(L, "path",     path_functions);
	luaL_register(L, "os",       os_functions);
	luaL_register(L, "string",   string_functions);

	/* push the application metadata */
	lua_pushstring(L, LUA_COPYRIGHT);
	lua_setglobal(L, "_COPYRIGHT");

	lua_pushstring(L, VERSION);
	lua_setglobal(L, "_PREMAKE_VERSION");

	lua_pushstring(L, COPYRIGHT);
	lua_setglobal(L, "_PREMAKE_COPYRIGHT");

	lua_pushstring(L, PROJECT_URL);
	lua_setglobal(L, "_PREMAKE_URL");

	/* set the OS platform variable */
	lua_pushstring(L, PLATFORM_STRING);
	lua_setglobal(L, "_OS");

	/* find the user's home directory */
	value = getenv("HOME");
	if (!value) value = getenv("USERPROFILE");
	lua_pushstring(L, value);
	lua_setglobal(L, "_USER_HOME_DIR");

	/* publish the initial working directory */
	os_getcwd(L);
	lua_setglobal(L, "_WORKING_DIR");

	/* start the premake namespace */
	lua_newtable(L);
	lua_setglobal(L, "premake");

	return OKAY;
}



int premake_execute(lua_State* L, int argc, const char** argv, const char* script)
{
	int iErrFunc;

	/* push the absolute path to the Premake executable */
	lua_pushcfunction(L, path_getabsolute);
	premake_locate_executable(L, argv[0]);
	lua_call(L, 1, 1);
	lua_setglobal(L, "_PREMAKE_COMMAND");

	/* Parse the command line arguments */
	if (process_arguments(L, argc, argv) != OKAY) {
		return !OKAY;
	}

	/* Use --scripts and PREMAKE_PATH to populate premake.path */
	build_premake_path(L);

	/* Find and run the main Premake bootstrapping script */
	if (run_premake_main(L, script) != OKAY) {
		printf(ERROR_MESSAGE, lua_tostring(L, -1));
		return !OKAY;
	}

	/* in debug mode, show full traceback on all errors */
#if defined(NDEBUG)
	iErrFunc = 0;
#else
	lua_getglobal(L, "debug");
	lua_getfield(L, -1, "traceback");
	iErrFunc = -2;
#endif

	/* and call the main entry point */
	lua_getglobal(L, "_premake_main");
	if (lua_pcall(L, 0, 1, iErrFunc) != OKAY) {
		printf(ERROR_MESSAGE, lua_tostring(L, -1));
		return !OKAY;
	}
	else {
		return (int)lua_tonumber(L, -1);
	}
}



/**
 * Locate the Premake executable, and push its full path to the Lua stack.
 * Based on:
 * http://sourceforge.net/tracker/index.php?func=detail&aid=3351583&group_id=71616&atid=531880
 * http://stackoverflow.com/questions/933850/how-to-find-the-location-of-the-executable-in-c
 * http://stackoverflow.com/questions/1023306/finding-current-executables-path-without-proc-self-exe
 */
int premake_locate_executable(lua_State* L, const char* argv0)
{
	char buffer[PATH_MAX];
	const char* path = NULL;

#if PLATFORM_WINDOWS
	DWORD len = GetModuleFileName(NULL, buffer, PATH_MAX);
	if (len > 0)
		path = buffer;
#endif

#if PLATFORM_MACOSX
	CFURLRef bundleURL = CFBundleCopyExecutableURL(CFBundleGetMainBundle());
	CFStringRef pathRef = CFURLCopyFileSystemPath(bundleURL, kCFURLPOSIXPathStyle);
	if (CFStringGetCString(pathRef, buffer, PATH_MAX - 1, kCFStringEncodingUTF8))
		path = buffer;
#endif

#if PLATFORM_LINUX
	int len = readlink("/proc/self/exe", buffer, PATH_MAX);
	if (len > 0)
		path = buffer;
#endif

#if PLATFORM_BSD
	int len = readlink("/proc/curproc/file", buffer, PATH_MAX);
	if (len < 0)
		len = readlink("/proc/curproc/exe", buffer, PATH_MAX);
	if (len > 0)
		path = buffer;
#endif

#if PLATFORM_SOLARIS
	int len = readlink("/proc/self/path/a.out", buffer, PATH_MAX);
	if (len > 0)
		path = buffer;
#endif

	/* As a fallback, search the PATH with argv[0] */
	if (!path)
	{
		lua_pushcfunction(L, os_pathsearch);
		lua_pushstring(L, argv0);
		lua_pushstring(L, getenv("PATH"));
		if (lua_pcall(L, 2, 1, 0) == OKAY && !lua_isnil(L, -1))
		{
			lua_pushstring(L, "/");
			lua_pushstring(L, argv0);
			lua_concat(L, 3);
			path = lua_tostring(L, -1);
		}
	}

	/* If all else fails, use argv[0] as-is and hope for the best */
	if (!path)
	{
		/* make it absolute, if needed */
		os_getcwd(L);
		lua_pushstring(L, "/");
		lua_pushstring(L, argv0);

		if (!path_isabsolute(L)) {
			lua_concat(L, 3);
		}
		else {
			lua_pop(L, 1);
		}

		path = lua_tostring(L, -1);
	}

	lua_pushstring(L, path);
	return 1;
}



/**
 * Checks one or more of the standard script search locations to locate the
 * specified file. If found, returns the discovered path to the script on
 * the top of the Lua stack.
 */
int premake_test_file(lua_State* L, const char* filename, int searchMask)
{
	int i;

	if (searchMask & TEST_LOCAL) {
		if (do_isfile(filename)) {
			lua_pushcfunction(L, path_getabsolute);
			lua_pushstring(L, filename);
			lua_call(L, 1, 1);
			return OKAY;
		}
	}

	if (scripts_path && (searchMask & TEST_SCRIPTS)) {
		if (do_locate(L, filename, scripts_path)) return OKAY;
	}

	if (searchMask & TEST_PATH) {
		const char* path = getenv("PREMAKE_PATH");
		if (path && do_locate(L, filename, path)) return OKAY;
	}

	if ((searchMask & TEST_EMBEDDED) != 0) {
		/* Try to locate a record matching the filename */
		for (i = 0; builtin_scripts_index[i] != NULL; ++i) {
			if (strcmp(builtin_scripts_index[i], filename) == 0) {
				lua_pushstring(L, "$/");
				lua_pushstring(L, filename);
				lua_concat(L, 2);
				return OKAY;
			}
		}
	}

	return !OKAY;
}



static const char* set_scripts_path(const char* relativePath)
{
	char* path = (char*)malloc(PATH_MAX);
	do_getabsolute(path, relativePath, NULL);
	scripts_path = path;
	return scripts_path;
}



/**
 * Set the premake.path variable, pulling from the --scripts argument
 * and PREMAKE_PATH environment variable if present.
 */
static void build_premake_path(lua_State* L)
{
	int top;
	const char* value;

	lua_getglobal(L, "premake");
	top = lua_gettop(L);

	/* Start by searching the current working directory */
	lua_pushstring(L, ".");

	/* The --scripts argument goes next, if present */
	if (scripts_path) {
		lua_pushstring(L, ";");
		lua_pushstring(L, scripts_path);
	}

	/* Then the PREMAKE_PATH environment variable */
	value = getenv("PREMAKE_PATH");
	if (value) {
		lua_pushstring(L, ";");
		lua_pushstring(L, value);
	}

	/* Then in ~/.premake */
	lua_pushstring(L, ";");
	lua_getglobal(L, "_USER_HOME_DIR");
	lua_pushstring(L, "/.premake");

	/* In the user's Application Support folder */
#if defined(PLATFORM_MACOSX)
	lua_pushstring(L, ";");
	lua_getglobal(L, "_USER_HOME_DIR");
	lua_pushstring(L, "/Library/Application Support/Premake");
#endif

	/* In the /usr tree */
	lua_pushstring(L, ";/usr/local/share/premake;/usr/share/premake");

	/* Put it all together */
	lua_concat(L, lua_gettop(L) - top);

	/* Match Lua's package.path; use semicolon separators */
#if !defined(PLATFORM_WINDOWS)
	lua_getglobal(L, "string");
	lua_getfield(L, -1, "gsub");
	lua_pushvalue(L, -3);
	lua_pushstring(L, ":");
	lua_pushstring(L, ";");
	lua_call(L, 3, 1);
	/* remove the string global table */
	lua_remove(L, -2);
	/* remove the previously concatonated result */
	lua_remove(L, -2);
#endif

	/* Store it in premake.path */
	lua_setfield(L, -2, "path");

	/* Remove the premake namespace table */
	lua_pop(L, 1);
}



/**
 * Copy all command line arguments into the script-side _ARGV global, and
 * check for the presence of a /scripts=<path> argument to help locate
 * the manifest if needed.
 * \returns OKAY if successful.
 */
static int process_arguments(lua_State* L, int argc, const char** argv)
{
	int i;

	/* Copy all arguments in the _ARGV global */
	lua_newtable(L);
	for (i = 1; i < argc; ++i)
	{
		lua_pushstring(L, argv[i]);
		lua_rawseti(L, -2, luaL_getn(L, -2) + 1);

		/* The /scripts option gets picked up here; used later to find the
		 * manifest and scripts later if necessary */
		if (strncmp(argv[i], "/scripts=", 9) == 0)
		{
			argv[i] = set_scripts_path(argv[i] + 9);
		}
		else if (strncmp(argv[i], "--scripts=", 10) == 0)
		{
			argv[i] = set_scripts_path(argv[i] + 10);
		}
	}
	lua_setglobal(L, "_ARGV");

	return OKAY;
}



/**
 * Find and run the main Premake bootstrapping script. The loading of the
 * bootstrap and the other core scripts use a limited set of search paths
 * to avoid mismatches between the native host code and the scripts
 * themselves.
 */
static int run_premake_main(lua_State* L, const char* script)
{
	/* Release builds want to load the embedded scripts, with --scripts
	 * argument allowed as an override. Debug builds will look at the
	 * local file system first, then fall back to embedded. */
#if defined(NDEBUG)
	 int z = premake_test_file(L, script,
	 	TEST_SCRIPTS | TEST_EMBEDDED);
#else
	int z = premake_test_file(L, script,
		TEST_LOCAL | TEST_SCRIPTS | TEST_PATH | TEST_EMBEDDED);
#endif

	/* If no embedded script can be found, release builds will then
	 * try to fall back to the local file system, just in case */
#if defined(NDEBUG)
	if (z != OKAY) {
		z = premake_test_file(L, script, TEST_LOCAL | TEST_PATH);
	}
#endif

	if (z == OKAY) {
		z = luaL_dofile(L, lua_tostring(L, -1));
	}
	return z;
}



/**
 * Load a script that was previously embedded into the executable. If
 * successful, a function containing the new script chunk is pushed to
 * the stack, just like luaL_loadfile would do had the chunk been loaded
 * from a file.
 */

int premake_load_embedded_script(lua_State* L, const char* filename)
{
	int i;
	const char* chunk = NULL;
#if !defined(NDEBUG)
	static int warned = 0;
#endif

	/* Try to locate a record matching the filename */
	for (i = 0; builtin_scripts_index[i] != NULL; ++i) {
		if (strcmp(builtin_scripts_index[i], filename) == 0) {
			chunk = builtin_scripts[i];
			break;
		}
	}

	if (chunk == NULL) {
		return !OKAY;
	}

	/* Debug builds probably want to be loading scripts from the disk */
#if !defined(NDEBUG)
	if (!warned) {
		warned = 1;
		printf("** warning: using embedded script '%s'; use /scripts argument to load from files\n", filename);
	}
#endif

	/* "Fully qualify" the filename by turning it into the form $/filename */
	lua_pushstring(L, "$/");
	lua_pushstring(L, filename);
	lua_concat(L, 2);

	/* Load the chunk */
	return luaL_loadbuffer(L, chunk, strlen(chunk), filename);
}<|MERGE_RESOLUTION|>--- conflicted
+++ resolved
@@ -14,15 +14,9 @@
 #endif
 
 
-<<<<<<< HEAD
-#define VERSION        "5.0-alpha1"
-#define COPYRIGHT      "Copyright (C) 2002-2014 Jason Perkins and the Premake Project"
-#define PROJECT_URL    "https://bitbucket.org/premake/premake-dev/wiki"
-=======
-#define VERSION        "HEAD"
+#define VERSION        "5.0-alpha2"
 #define COPYRIGHT      "Copyright (C) 2002-2015 Jason Perkins and the Premake Project"
 #define PROJECT_URL    "https://github.com/premake/premake-core/wiki"
->>>>>>> 6c8162f6
 #define ERROR_MESSAGE  "Error: %s\n"
 
 

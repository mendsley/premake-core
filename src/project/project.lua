--
-- src/project/project.lua
-- Premake project object API
-- Copyright (c) 2011-2012 Jason Perkins and the Premake project
--

	premake5.project = {}
	local project = premake5.project
	local context = premake.context
	local oven = premake5.oven
	local configset = premake.configset


--
-- Create a new project object.
--
-- @param sln
--    The solution object to contain the new project.
-- @param name
--    The new project's name.
-- @return
--    A new project object, contained by the specified solution.
--

	function project.new(sln, name)
		local prj = {}

		prj.name = name
		prj.solution = sln
		prj.blocks = {}

		local cwd = os.getcwd()

		local cset = configset.new(sln.configset)
		cset.basedir = cwd
		cset.location = cwd
		cset.filename = name
		cset.uuid = os.uuid(name)
		prj.configset = cset

		-- attach a type descriptor
		setmetatable(prj, {
			__type = "project",
			__index = function(prj, key)
				return prj.configset[key]
			end,
		})

		return prj
	end


--
-- Flatten out a project and all of its configurations, merging all of the
-- values contained in the script-supplied configuration blocks.
--

	function project.bake(prj, sln)
		-- make sure I've got the actual project, and not the root configurations
		prj = prj.project or prj

		-- set up an environment for expanding tokens contained by this project
		local environ = {
			sln = sln,
			prj = prj,
		}

		-- create a context to represent the project's "root" configuration; some
		-- of the filter terms may be nil, so not safe to use a list
		local ctx = context.new(prj.configset, environ)
		context.addterms(ctx, _ACTION)
		context.addterms(ctx, prj.language)

		-- allow script to override system and architecture
		ctx.system = ctx.system or premake.action.current().os or os.get()
		context.addterms(ctx, ctx.system)
		context.addterms(ctx, ctx.architecture)

		-- if a kind is specified at the project level, use that too
		context.addterms(ctx, ctx.kind)
<<<<<<< HEAD
=======
		context.compile(ctx)
>>>>>>> 41198fac

		-- attach a bit more local state
		ctx.solution = sln

<<<<<<< HEAD

		-- TODO: OLD, REMOVE: build an old-style configuration to wrap context, for now
=======
		-- create a list of build cfg/platform pairs for the project
		local cfgs = table.fold(ctx.configurations or {}, ctx.platforms or {})
		
		-- roll up any config maps from the contained configurations
		project.bakeconfigmap(ctx, prj.configset, cfgs)
		
		-- apply any mappings to the project's list of configurations and platforms
		ctx._cfglist = project.bakeconfiglist(ctx, cfgs)
		
		
		-- TODO: OLD, REMOVE: build an old-style configuration to wrap context, for now 
>>>>>>> 41198fac
		local result = oven.merge(oven.merge({}, sln), prj)
		result.solution = sln
		result.blocks = prj.blocks
		result.baked = true

		-- prevent any default system setting from influencing configurations
		result.system = nil


		-- TODO: HACK, TRANSITIONAL, REMOVE: pass requests for missing values
		-- through to the config context. Eventually all values will be in the
		-- context and the cfg wrapper can be done away with
		setmetatable(prj, nil)

		result.context = ctx
		prj.context = ctx
		setmetatable(result, {
			__index = function(prj, key)
				return prj.context[key]
			end,
		})
		setmetatable(prj, getmetatable(result))


		-- bake all configurations contained by the project
		local configs = {}
		for _, pairing in ipairs(result._cfglist) do
			local buildcfg = pairing[1]
			local platform = pairing[2]
			local cfg = project.bakeconfig(result, buildcfg, platform)

			-- make sure this config is supported by the action; skip if not
			if premake.action.supportsconfig(cfg) then
				configs[(buildcfg or "*") .. (platform or "")] = cfg
			end
		end
		result.configs = configs

		return result
	end

--
-- It can be useful to state "use this map if this configuration is present".
-- To allow this to happen, config maps that are specified within a project
-- configuration are allowed to "bubble up" to the top level. Currently, 
-- maps are the only values that get this special behavior.
--
-- @param ctx
--    The project context information.
-- @param cset
--    The project's original configuration set, which contains the settings
--    of all the project configurations.
-- @param cfgs
--    The list of the project's build cfg/platform pairs.
--

	function project.bakeconfigmap(ctx, cset, cfgs)
		-- It can be useful to state "use this map if this configuration is present".
		-- To allow this to happen, config maps that are specified within a project
		-- configuration are allowed to "bubble up" to the top level. Currently, 
		-- maps are the only values that get this special behavior.
		for _, cfg in ipairs(cfgs) do
			local terms = table.join(ctx.terms, (cfg[1] or ""):lower(), (cfg[2] or ""):lower())
			local map = configset.fetchvalue(cset, "configmap", terms)
			if map then
				for key, value in pairs(map) do
					ctx.configmap[key] = value
				end
			end
		end

	end


--
-- Builds a list of build configuration/platform pairs for a project,
-- along with a mapping between the solution and project configurations.
--
-- @param ctx
--    The project context information.
-- @param cfgs
--    The list of the project's build cfg/platform pairs.
-- @return
--     An array of the project's build configuration/platform pairs,
--     based on any discovered mappings.
--

	function project.bakeconfiglist(ctx, cfgs)
		-- run them all through the project's config map
		for i, cfg in ipairs(cfgs) do
			cfgs[i] = project.mapconfig(ctx, cfg[1], cfg[2])
		end
		
		-- walk through the result and remove any duplicates
		local buildcfgs = {}
		local platforms = {}
		
		for _, pairing in ipairs(cfgs) do
			local buildcfg = pairing[1]
			local platform = pairing[2]
			
			if not table.contains(buildcfgs, buildcfg) then
				table.insert(buildcfgs, buildcfg)
			end
			
			if platform and not table.contains(platforms, platform) then
				table.insert(platforms, platform)
			end
		end

		-- merge these de-duped lists back into pairs for the final result
		return table.fold(buildcfgs, platforms)	
	end


--
-- Flattens out the build settings for a particular build configuration and
-- platform pairing, and returns the result.
--

	function project.bakeconfig(prj, buildcfg, platform)
		-- set the default system and architecture values; for backward
		-- compatibility, use platform if it would be a valid value
		local system = premake.action.current().os or os.get()
		local architecture = nil

		-- if the platform's name matches a known system or architecture, use
		-- that as the default. More than a convenience; this is required to
		-- work properly with external Visual Studio project files.
		if platform then
			system = premake.api.checkvalue(platform, premake.fields.system) or system
			architecture = premake.api.checkvalue(platform, premake.fields.architecture) or architecture
		end

		-- set up an environment for expanding tokens contained by this configuration
		local environ = {
			sln = sln,
			prj = prj,
		}

		-- create a context to represent this configuration; contains the terms
		-- that defines what belongs to this configuration, and controls access
		local ctx = context.new(prj.configset, environ)

		-- add base filters; some may be nil, so not safe to put in a list
		context.addterms(ctx, buildcfg)
		context.addterms(ctx, platform)
		context.addterms(ctx, _ACTION)
		context.addterms(ctx, prj.language)

		-- allow the project script to override the default system
		ctx.system = ctx.system or system
		context.addterms(ctx, ctx.system)

		-- allow the project script to override the default architecture
		ctx.architecture = ctx.architecture or architecture
		context.addterms(ctx, ctx.architecture)

		-- if a kind is set, allow that to influence the configuration
		context.addterms(ctx, ctx.kind)
		
		-- process that
		context.compile(ctx)

		-- attach a bit more local state
		ctx.project = prj
		ctx.solution = prj.solution
		ctx.buildcfg = buildcfg
		ctx.platform = platform
		ctx.action = _ACTION
		ctx.language = prj.language		


		-- TODO: OLD, REMOVE: build an old-style configuration to wrap context, for now
		local filter = {
			["buildcfg"] = buildcfg,
			["platform"] = platform,
			["action"] = _ACTION,
			["system"] = ctx.system,
			["architecture"] = ctx.architecture,
		}

		local cfg = oven.bake(prj, prj.solution, filter)
		cfg.solution = prj.solution
		cfg.project = prj
		cfg.context = ctx

		-- File this under "too clever by half": I want path tokens (targetdir, etc.)
		-- to expand to relative paths, so they can be used in custom build rules and
		-- other places where it would be impractical to detect and convert them. So
		-- create a proxy object with an attached metatable that converts path fields
		-- on the fly as they are requested.
		local proxy = {}
		setmetatable(proxy, {
			__index = function(proxy, key)
				local field = premake.fields[key]
				if field and field.kind == "path" then
					return premake5.project.getrelative(cfg.project, cfg[key])
				end
				return cfg[key]
			end,
		})

		environ.cfg = proxy


		-- TODO: HACK, TRANSITIONAL, REMOVE: pass requests for missing values
		-- through to the config context. Eventually all values will be in the
		-- context and the cfg wrapper can be done away with
		setmetatable(cfg, {
			__index = function(cfg, key)
				return cfg.context[key]
			end,
			__newindex = function(cfg, key, value)
				cfg.context[key] = value
			end
		})


		-- fill in any calculated values
		premake5.config.bake(cfg)

		return cfg
	end


--
<<<<<<< HEAD
-- Builds a list of build configuration/platform pairs for a project,
-- along with a mapping between the solution and project configurations.
-- @param prj
--    The project to query.
-- @return
--    Two values:
--      - an array of the project's build configuration/platform
--        pairs, based on the result of the mapping
--      - a key-value table that maps solution build configuration/
--        platform pairs to project configurations.
--

	function project.bakeconfigmap(prj)
		local configs = table.fold(prj.configurations or {}, prj.platforms or {})
		for i, cfg in ipairs(configs) do
			configs[i] = project.mapconfig(prj, cfg[1], cfg[2])
		end

		-- walk through the result and remove duplicates
		local buildcfgs = {}
		local platforms = {}

		for _, pairing in ipairs(configs) do
			local buildcfg = pairing[1]
			local platform = pairing[2]

			if not table.contains(buildcfgs, buildcfg) then
				table.insert(buildcfgs, buildcfg)
			end

			if platform and not table.contains(platforms, platform) then
				table.insert(platforms, platform)
			end
		end

		-- merge these canonical lists back into pairs for the final result
		configs = table.fold(buildcfgs, platforms)
		return configs
	end


--
=======
>>>>>>> 41198fac
-- Returns an iterator function for the configuration objects contained by
-- the project. Each configuration corresponds to a build configuration/
-- platform pair (i.e. "Debug|x32") as specified in the solution.
--
-- @param prj
--    The project object to query.
-- @return
--    An iterator function returning configuration objects.
--

	function project.eachconfig(prj)
		-- to make testing a little easier, allow this function to
		-- accept an unbaked project, and fix it on the fly
		if not prj.baked then
			prj = project.bake(prj, prj.solution)
		end

		local configs = prj._cfglist
		local count = #configs

		local i = 0
		return function ()
			i = i + 1
			if i <= count then
				return project.getconfig(prj, configs[i][1], configs[i][2])
			end
		end
	end


--
-- Locate a project by name; case insensitive.
--
-- @param name
--    The name of the project for which to search.
-- @return
--    The corresponding project, or nil if no matching project could be found.
--

	function project.findproject(name)
		for sln in premake.solution.each() do
			for _, prj in ipairs(sln.projects) do
				if (prj.name == name) then
					return  prj
				end
			end
		end
	end


--
-- Retrieve the project's configuration information for a particular build
-- configuration/platform pair.
--
-- @param prj
--    The project object to query.
-- @param buildcfg
--    The name of the build configuration on which to filter.
-- @param platform
--    Optional; the name of the platform on which to filter.
-- @return
--    A configuration object.
--

	function project.getconfig(prj, buildcfg, platform)
		-- to make testing a little easier, allow this function to
		-- accept an unbaked project, and fix it on the fly
		if not prj.baked then
			prj = project.bake(prj, prj.solution)
		end

		-- if no build configuration is specified, return the "root" project
		-- configurations, which includes all configuration values that
		-- weren't set with a specific configuration filter
		if not buildcfg then
			return prj
		end

		-- apply any configuration mappings
		local pairing = project.mapconfig(prj, buildcfg, platform)
		buildcfg = pairing[1]
		platform = pairing[2]

		-- look up and return the associated config
		local key = (buildcfg or "*") .. (platform or "")
		return prj.configs[key]
	end


--
-- Returns a list of sibling projects on which the specified project depends.
-- This is used to list dependencies within a solution or workspace. Must
-- consider all configurations because Visual Studio does not support per-config
-- project dependencies.
--
-- @param prj
--    The project to query.
-- @return
--    A list of dependent projects, as an array of project objects.
--

	function project.getdependencies(prj)
<<<<<<< HEAD
		local result = {}

		local function add_to_project_list(cfg, depproj, result)
			local dep = premake.solution.findproject(cfg.solution, depproj)
			if dep and not table.contains(result, dep) then
				table.insert(result, dep)
			end
		end

		for cfg in project.eachconfig(prj) do
			for _, link in ipairs(cfg.links) do
				add_to_project_list(cfg, link, result)
			end
			for _, depproj in ipairs(cfg.dependson) do
				add_to_project_list(cfg, depproj, result)
 			end
=======
		if not prj.dependencies then	
			local result = {}
			for cfg in project.eachconfig(prj) do
				for _, link in ipairs(cfg.links) do
					local dep = premake.solution.findproject(cfg.solution, link)
					if dep and not table.contains(result, dep) then
						table.insert(result, dep)
					end
				end
			end
			prj.dependencies = result
>>>>>>> 41198fac
		end
		return prj.dependencies
	end


--
-- Builds a file configuration for a specific file from a project.
--
-- @param prj
--    The project to query.
-- @param filename
--    The absolute path of the file to query.
-- @return
--    A corresponding file configuration object.
--

	function project.getfileconfig(prj, filename)
		local fcfg = {}

		fcfg.abspath = filename
		fcfg.relpath = project.getrelative(prj, filename)

		local vpath = project.getvpath(prj, filename)
		if vpath ~= filename then
			fcfg.vpath = vpath
		else
			fcfg.vpath = fcfg.relpath
		end

		fcfg.name = path.getname(filename)
		fcfg.basename = path.getbasename(filename)
		fcfg.path = fcfg.relpath

		return fcfg
	end


--
-- Returns the file name for this project. Also works with solutions.
--
-- @param prj
--    The project object to query.
-- @param ext
--    An optional file extension to add, with the leading dot.
-- @return
--    The absolute path to the project's file.
--

	function project.getfilename(prj, ext)
		local fn = path.join(project.getlocation(prj), prj.filename)
		if ext then fn = fn .. ext end
		return fn
	end


--
-- Returns a unique object file name for a project source code file.
--
-- @param prj
--    The project object to query.
-- @param filename
--    The name of the file being compiled to the object file.
--

	function project.getfileobject(prj, filename)
		-- make sure I have the project, and not it's root configuration
		prj = prj.project or prj

		-- create a list of objects if necessary
		prj.fileobjects = prj.fileobjects or {}

		-- look for the corresponding object file
		local basename = path.getbasename(filename)
		local uniqued = basename
		local i = 0

		while prj.fileobjects[uniqued] do
			-- found a match?
			if prj.fileobjects[uniqued] == filename then
				return uniqued
			end

			-- check a different name
			i = i + 1
			uniqued = basename .. i
		end

		-- no match, create a new one
		prj.fileobjects[uniqued] = filename
		return uniqued
	end


--
-- Return the first configuration of a project, which is used in some
-- actions to generate project-wide defaults.
--
-- @param prj
--    The project object to query.
-- @return
--    The first configuration in a project, as would be returned by
--    eachconfig().
--

	function project.getfirstconfig(prj)
		local iter = project.eachconfig(prj)
		local first = iter()
		return first
	end


--
-- Retrieve the project's file system location. Also works with solutions.
--
-- @param prj
--    The project object to query.
-- @param relativeto
--    Optional; if supplied, the project location will be made relative
--    to this path.
-- @return
--    The path to the project's file system location.
--

	function project.getlocation(prj, relativeto)
		local location = prj.location
		if not location and prj.solution then
			location = prj.solution.location
		end
		if not location then
			location = prj.basedir
		end
		if relativeto then
			location = path.getrelative(relativeto, location)
		end
		return location
	end


--
-- Return the relative path from the project to the specified file.
--
-- @param prj
--    The project object to query.
-- @param filename
--    The file path, or an array of file paths, to convert.
-- @return
--    The relative path, or array of paths, from the project to the file.
--

	function project.getrelative(prj, filename)
		if type(filename) == "table" then
			local result = {}
			for i, name in ipairs(filename) do
				result[i] = project.getrelative(prj, name)
			end
			return result
		else
			if filename then
				return path.getrelative(project.getlocation(prj), filename)
			end
		end
	end


--
-- Create a tree from a project's list of source files.
--
-- @param prj
--    The project to query.
-- @return
--    A tree object containing the source file hierarchy. Leaf nodes
--    representing the individual files contain the fields:
--      abspath  - the absolute path of the file
--      relpath  - the relative path from the project to the file
--      vpath    - the file's virtual path
--    All nodes contain the fields:
--      path     - the node's path within the tree
--      realpath - the node's file system path (nil for virtual paths)
--      name     - the directory or file name represented by the node
--

	function project.getsourcetree(prj)
		-- make sure I have the project, and not it's root configuration
		prj = prj.project or prj

		-- check for a previously cached tree
		if prj.sourcetree then
			return prj.sourcetree
		end

		-- find *all* files referenced by the project, regardless of configuration
		local files = {}
		for cfg in project.eachconfig(prj) do
			for _, file in ipairs(cfg.files) do
				files[file] = file
			end
		end

		-- create a file config lookup cache
		prj.fileconfigs = {}

		-- create a tree from the file list
		local tr = premake.tree.new(prj.name)

		for file in pairs(files) do
			local fcfg = project.getfileconfig(prj, file)

			-- The tree represents the logical source code tree to be displayed
			-- in the IDE, not the physical organization of the file system. So
			-- virtual paths are used when adding nodes.
			local node = premake.tree.add(tr, fcfg.vpath, function(node)
				-- ...but when a real file system path is used, store it so that
				-- an association can be made in the IDE
				if fcfg.vpath == fcfg.relpath then
					node.realpath = node.path
				end
			end)

			-- Store full file configuration in file (leaf) nodes
			for key, value in pairs(fcfg) do
				node[key] = value
			end

			prj.fileconfigs[node.abspath] = node
		end

		premake.tree.trimroot(tr)
		premake.tree.sort(tr)

		-- cache result and return
		prj.sourcetree = tr
		return tr
	end


--
-- Given a source file path, return a corresponding virtual path based on
-- the vpath entries in the project. If no matching vpath entry is found,
-- the original path is returned.
--

	function project.getvpath(prj, filename)
		-- if there is no match, return the input filename
		local vpath = filename

		for replacement,patterns in pairs(prj.vpaths or {}) do
			for _,pattern in ipairs(patterns) do

				-- does the filename match this vpath pattern?
				local i = filename:find(path.wildcards(pattern))
				if i == 1 then
					-- yes; trim the pattern out of the target file's path
					local leaf
					i = pattern:find("*", 1, true) or (pattern:len() + 1)
					if i < filename:len() then
						leaf = filename:sub(i)
					else
						leaf = path.getname(filename)
					end
					if leaf:startswith("/") then
						leaf = leaf:sub(2)
					end

					-- check for (and remove) stars in the replacement pattern.
					-- If there are none, then trim all path info from the leaf
					-- and use just the filename in the replacement (stars should
					-- really only appear at the end; I'm cheating here)
					local stem = ""
					if replacement:len() > 0 then
						stem, stars = replacement:gsub("%*", "")
						if stars == 0 then
							leaf = path.getname(leaf)
						end
					else
						leaf = path.getname(leaf)
					end

					vpath = path.join(stem, leaf)
				end
			end
		end

		return vpath
	end


--
-- Determines if a project contains a particular build configuration/platform pair.
--

	function project.hasconfig(prj, buildcfg, platform)
		if buildcfg and not prj.configurations[buildcfg] then
			return false
		end
		if platform and not prj.platforms[platform] then
			return false
		end
		return true
	end


--
-- Determines if a project contains a particular source code file.
--
-- @param prj
--    The project to query.
-- @param filename
--    The absolute path to the source code file being checked.
-- @return
--    True if the file belongs to the project, in any configuration.
--

	function project.hasfile(prj, filename)
		-- make sure I have the project, and not it's root configuration
		prj = prj.project or prj

		-- TODO: the file cache should be built during the baking process;
		-- I shouldn't need to fetch the tree to get it.
		project.getsourcetree(prj)

		return prj.fileconfigs[filename] ~= nil
	end


--
-- Given a build config/platform pairing, applies any project configuration maps
-- and returns a new (or the same) pairing.
--

	function project.mapconfig(prj, buildcfg, platform)
		local pairing = { buildcfg, platform }

		local testpattern = function(pattern, pairing, i)
			local j = 1
			while i <= #pairing and j <= #pattern do
				if pairing[i] ~= pattern[j] then
					return false
				end
				i = i + 1
				j = j + 1
			end
			return true
		end

		for pattern, replacements in pairs(prj.configmap or {}) do
			if type(pattern) ~= "table" then
				pattern = { pattern }
			end

			-- does this pattern match any part of the pair? If so,
			-- replace it with the corresponding values
			for i = 1, #pairing do
				if testpattern(pattern, pairing, i) then
					if #pattern == 1 and #replacements == 1 then
						pairing[i] = replacements[1]
					else
						pairing = { replacements[1], replacements[2] }
					end
				end
			end
		end

		return pairing
	end
<|MERGE_RESOLUTION|>--- conflicted
+++ resolved
@@ -78,18 +78,11 @@
 
 		-- if a kind is specified at the project level, use that too
 		context.addterms(ctx, ctx.kind)
-<<<<<<< HEAD
-=======
 		context.compile(ctx)
->>>>>>> 41198fac
 
 		-- attach a bit more local state
 		ctx.solution = sln
 
-<<<<<<< HEAD
-
-		-- TODO: OLD, REMOVE: build an old-style configuration to wrap context, for now
-=======
 		-- create a list of build cfg/platform pairs for the project
 		local cfgs = table.fold(ctx.configurations or {}, ctx.platforms or {})
 		
@@ -98,10 +91,9 @@
 		
 		-- apply any mappings to the project's list of configurations and platforms
 		ctx._cfglist = project.bakeconfiglist(ctx, cfgs)
-		
-		
-		-- TODO: OLD, REMOVE: build an old-style configuration to wrap context, for now 
->>>>>>> 41198fac
+
+
+		-- TODO: OLD, REMOVE: build an old-style configuration to wrap context, for now
 		local result = oven.merge(oven.merge({}, sln), prj)
 		result.solution = sln
 		result.blocks = prj.blocks
@@ -329,51 +321,10 @@
 
 
 --
-<<<<<<< HEAD
--- Builds a list of build configuration/platform pairs for a project,
--- along with a mapping between the solution and project configurations.
--- @param prj
---    The project to query.
--- @return
---    Two values:
---      - an array of the project's build configuration/platform
---        pairs, based on the result of the mapping
---      - a key-value table that maps solution build configuration/
---        platform pairs to project configurations.
---
-
-	function project.bakeconfigmap(prj)
-		local configs = table.fold(prj.configurations or {}, prj.platforms or {})
-		for i, cfg in ipairs(configs) do
-			configs[i] = project.mapconfig(prj, cfg[1], cfg[2])
-		end
-
-		-- walk through the result and remove duplicates
-		local buildcfgs = {}
-		local platforms = {}
-
-		for _, pairing in ipairs(configs) do
-			local buildcfg = pairing[1]
-			local platform = pairing[2]
-
-			if not table.contains(buildcfgs, buildcfg) then
-				table.insert(buildcfgs, buildcfg)
-			end
-
-			if platform and not table.contains(platforms, platform) then
-				table.insert(platforms, platform)
-			end
-		end
-
-		-- merge these canonical lists back into pairs for the final result
-		configs = table.fold(buildcfgs, platforms)
-		return configs
-	end
-
-
---
-=======
->>>>>>> 41198fac
+		
+		
+			
+			
 -- Returns an iterator function for the configuration objects contained by
 -- the project. Each configuration corresponds to a build configuration/
 -- platform pair (i.e. "Debug|x32") as specified in the solution.
@@ -476,36 +427,24 @@
 --
 
 	function project.getdependencies(prj)
-<<<<<<< HEAD
-		local result = {}
-
-		local function add_to_project_list(cfg, depproj, result)
-			local dep = premake.solution.findproject(cfg.solution, depproj)
-			if dep and not table.contains(result, dep) then
-				table.insert(result, dep)
-			end
-		end
-
-		for cfg in project.eachconfig(prj) do
-			for _, link in ipairs(cfg.links) do
-				add_to_project_list(cfg, link, result)
-			end
-			for _, depproj in ipairs(cfg.dependson) do
-				add_to_project_list(cfg, depproj, result)
- 			end
-=======
 		if not prj.dependencies then	
 			local result = {}
-			for cfg in project.eachconfig(prj) do
-				for _, link in ipairs(cfg.links) do
-					local dep = premake.solution.findproject(cfg.solution, link)
+			local function add_to_project_list(cfg, depproj, result)
+				local dep = premake.solution.findproject(cfg.solution, depproj)
 					if dep and not table.contains(result, dep) then
 						table.insert(result, dep)
 					end
+			end
+
+			for cfg in project.eachconfig(prj) do
+				for _, link in ipairs(cfg.links) do
+					add_to_project_list(cfg, link, result)
 				end
+				for _, depproj in ipairs(cfg.dependson) do
+					add_to_project_list(cfg, depproj, result)
+				end
 			end
 			prj.dependencies = result
->>>>>>> 41198fac
 		end
 		return prj.dependencies
 	end

--- conflicted
+++ resolved
@@ -76,7 +76,6 @@
 		]]
 	end
 
-<<<<<<< HEAD
 	function suite.canOverrideFromScript_withXP()
 		toolset "v120_xp"
 		prepare()
@@ -90,7 +89,8 @@
 		prepare()
 		test.capture [[
 <PlatformToolset>LLVM-vs2014_xp</PlatformToolset>
-=======
+		]]
+	end
 
 --
 -- Check if platform toolset element is being emitted correctly.
@@ -117,6 +117,5 @@
 		prepare()
 		test.capture [[
 <PlatformToolset>v110</PlatformToolset>
->>>>>>> 01dfaf61
 		]]
 	end
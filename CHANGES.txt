* Bug 3119793: Applied patch to correct the matching of ClCompile blocks with vs10 and PCH (Dan Dunham)

-------
<<<<<<< HEAD
 4.4  (in progress)
-------

* Patch 2963313: Enable setting .NET framework version (Justen Hyde)


-------
 4.3  (in progress)
=======
  4.3
>>>>>>> 778c7b50
-------

* CHANGED LICENSE FROM GPLv2 TO BSD
* Added Visual Studio 2010 C/C++ support (Liam Devine)
* Added Solaris support (Dean Ross-Smith)
* Added deployment and image options for Xbox360 (dvoid)
* Patch 2963313: Enable setting .NET framework version (Justen Hyde)
* Patch 2965229: Fix handling of '+' symbol in file patterns (Rachel Blum)
* Patch 2997449: Print configuration with target (ergosys)
* Patch 2997452: Suppress gmake's "nothing to be done" message (ergosys)
* Patch 3011940: Add support for MFC (JTAnderson)
* Patch 3053959: kind() crashes when called with no arguments (rjmyst3)
* Bug 2997728: Project dependencies should be case-sensitive
* Bug 3056381: Xcode project breaks on special chars
* Bug 3007101: Generating PDB in Release builds is not supported
* Bug 2971841: Gmake escaping of shell variable $(...) is broken
* Fixed handling of icons in Xcode (bitshifter)
* Added imagepath to set Xbox360 image file name (Jarod)
* Patch 3063804: Set CompileAs flag for VS200x C projects (rjmyst3)
* Implemented StaticRuntime flag for Xcode (William Burnson)
* Improved portability of Mac OS X binaries (William Burnson)
* Bug 3035545: The pattern { "./folder/*.c" } matches no files
* Bug 3034222: StaticLib projects ignore linkoptions
* Bug 3020382: GCC PCH not working
* Bug 3016050: {"../Dir/file1.c","../../Dir/file2.c"} breaks Xcode (Stephane)
* Bug 3015312: Makefiles are not quoted correctly
* Bug 3097868: Removes relative paths from vs2010 filters (Robert Konrad)
* Bug 3095274: Pre-compiled header support missing for VS2010 target
* Bug 3100062: vs2010 Runtime library selection


-------
 4.2.1
-------

* Feature 2944697: Add flag to disable Minimal Rebuild in Visual Studio
* Patch 2928029: Add EnableSSE, EnableSSE2 flags
* Patch 2936443: Expose configuration terms to scripts (Laurent Humbertclaude)
* Bug 2928775: Error loading external Lua module with require()
* Bug 2942438: Wrong runtime library linked
* Bug 2931722: pchheader handling not consistent between tools
* Bug 2958829: Files pattern matching including too many files
* Bug 2953594: includedirs / libdirs converting absolute paths to relative
* Bug 2936188: Improve handling for invalid values in lists


-----
 4.2
-----

- Feature 1526976: Add support for Apple Xcode 3
- Feature 2900623: Add targetsuffix and implibsuffix properties
- Added project kind to list of configuration filters
- Feature 2839002: Add gcc switch to improve header dependency generation (Johannes Spohr)
- Feature 2832906: Global variable (_SCRIPT) for current script path
- Feature 2905303: Enable better folder matching in file lists
- Feature 2919629: Add help target for makefiles
- Feature 2820644: Add Xbox360 deployment and image options
- Bug 2909463: Fix Xcode handling of Obj-C++ .mm files
- Bug 2903430: Using relative instead of absolute paths with $() macro
- Bug 2910691: Duplicate build options
- Bug 2910639: Nil reference on dylib project dependency
- Bug 2872066: Two test failures in 4.1.2
- Bug 2912756: dylibs missing lib prefix
- Bug 2910202: Code::Blocks building C files as C++
- Bug 2926917: Use target name for Visual Studio PDB file
- Bug 2927604: Unable to build Premake with Visual Studio
- Clean action now removes MonoDevelop .pidb files correctly
- Added os.executef()


-------
 4.1.2
-------

- Fixed ManagedExtension setting for Visual Studio
- Fixed os.match() bug for large result sets (David Raulo)
- Patch 2840052: Order problem of static link
- Patch 2802722: Floating Point Model Flags (Suigintou)
- Patch 2865333: Support for ObjC and ObjC++ sources (Johannes Spohr)
- Patch 2832852: Fix descriptions in cmd help (Sebastian Schuberth)
- Patch 2832848: Show default script name in help (Sebastian Schuberth)


-------
 4.1.1
-------

- Use libtool instead of ar for Mac OS X Universal static libraries
- Fixed Xbox 360 linker settings in Visual Studio
- Remove platform-specific intermediate objects on clean
- Bug 2819232: Buildoptions not used when creating Makefile for C#
- Bug 2813297: OS X universal config should be "univ" (William Burnson)
- Bug 2814179: Xbox 360 precompiled headers not working


-----
 4.1
-----

- Added support for cross-compiling target platforms
- Added Xbox 360 support to Visual Studio 2005/2008
- Added Mac OS X universal binary support
- Added Playstation 3 support
- Added precompiled header support for GCC
- Support links and libdirs for Visual Studio static libraries
- Fail gracefully when list is assigned to string field
- Changed GCC flags to -fno-exceptions and -fno-rtti
- Improved performance of configuration building step
- Fixed crash when configuration is missing a kind
- Patch 2031626: Support for additional manifest files (Colin Graf)
- Patch 2558089: workaround for --as-needed/correct link order (idl0r)
- Patch 2609028: verbose linking in makefile (kaidokert)
- Bug 2564404: FatalWarnings has no effect with gmake target
- Bug 2550759: pchheader option has wrong type
- Bug 1900333: Parentheses in build path
- Bug 2790865: SharedLib on OSX fixes (Ash Berlin)
- Bug 2790882: Trailing slash in path.getabsolute (Ash Berlin)

RC2 -> RC3

- Bug 2805763: GCC PCH breaks on path
- Bug 2709641: Location field does not propagate to projects
- Bug 2675518: Dependencies wrong on config links
- Bug 2152526: Code::Blocks doesn't build PCH correctly on GCC

RC1 -> RC2

- Removed additional MonoDevelop files in clean action
- Fixed naming of system libraries in Visual Studio link step
- Set OS to Windows when generating for Visual Studio
- Bug 2801257: Linker error LNK1112 when cross-compiling for x64


-----
 4.0
-----

This version is a complete rewrite of Premake.

- A new, more readable and extensible syntax for projects
- More robust syntax validation
- A new command-line format, with better argument validation
- Improved path handling across all project settings
- Upgraded to Lua 5.1.4
- Many, many bug fixes

RC4 -> Final

- Set Mac OS X linker flags for Code::Blocks
- Bug 2533504: Files above project root not added to project

RC3 -> RC4

- Embed scripts instead of bytecodes to avoid portability issues
- solution() and project() now only set the active object when 
  called with a name; remains unchanged otherwise

RC2 -> RC3

- Bug: GCC Windows release builds of Premake4 crash on script errors
- Patched Lua to load precompiled bytecodes on PPC architectures.
- Display paths of generated files

RC1 -> RC2

- Enabled use of absolute Windows paths to different drive letter
- Bug: Post-build commands run before build on Code::Blocks
- Removed FatalWarnings build flag
- Fixed GCC 4.2 warnings (Ryan Pusztai)
- Enable Windows linking to shared libraries even with NoImportLib
  flag set (just in case)
- Fixed handling of paths in links
- Added "ToolsVersion" attribute to VS2005 and VS2008 C# projects
- Fixed separator between library dependencies in C++ makefiles
- Added missing os.copyfile() function
- Bug: Sometimes takes a long time to complete on Linux
- Enabled Lua popen support on Linux and Mac OS X


-----
 3.7
-----

- Updated Lua to 5.1.3
- Added new CodeLite support target (Ryan Pusztai)
- Added new cb-ow (Code::Blocks Open Watcom) target (Tim Channon)
- Place OSX winexe's into Content/MacOS folder (William Burnson)
- Sibling executables may now be listed in package.links
- Bug 1520012: Improper Makefiles when filenames have spaces 
  (Diaa Sami)
- Bug 2045506: "no-exceptions" flag ignored for VS200x (Benoit Miller)
- Bug 2034470: Error in cmd line error handler
- Bug 2114152: package or config table isn't generated automatically


-----
 3.6
-----

- Patch 1946122: Add support for VS2008 (Ryan Pusztai)
- Patch 1913448: Win32 crash when using '--clean --usetargetpath' 
  (David Walters)
- Patch 1771168: luaL_getn speed optimization (Richard O'Grady)
- Bug 1939089: Premake segfault on Linux/PPC (Fabio Till)
- Fixed "bad argument #2 to 'chdir'" error
- Disable -MMD on multiple -arch flags (poor man's Universal binary 
  support)


-----
 3.5
-----

- Prevent creation of import libraries on OS X
- Improved handling of dylibs on OS X
- Patch 1771977: Ability to compile C source as C++ in Code::Blocks 
  (Ryan Pusztai)
- Bug 1804810: out-implib not present in linux gnu compler toolchain
- Bug 1806949: .Net reference paths are broken when bindir is specified
- Bug 1806960: Make clean does not remove .mdb files
- Bug 1831389: Makefiles stored in subdirs contain no targets on 
  first run


-----
 3.4
-----

- Added `no-pch` flag to suppress precompiled headers
- Added App.config support to GNU makefiles
- Add os.mkdir() to script environment
- Makefile now creates target directory before copying .NET references
- Feature 1520182: Enhanced file-handling functions
- Bug 531878: Problems with relative paths
- Bug 1723867: Config-specific post-build on GNU target (Benoit Miller)
- Bug 1596826: XML targets doesn't escape xml entities
- Bug 1600155: Core dump due to newpackage() and matchfiles()
- Bug 1608895: resgen command shown
- Bug 1639730: Output filename is not set
- Bug 1729227: non-portable executable with relative library path
- Bug 1559951: default clean rule removes package dir
- Patch 1733674: PCH support for Code::Block targets (Ryan Pusztai)
- Patch 1746563: Ability to specify GUID for VS targets (Ryan Pusztai)
- Patch 1754867: Creating import lib of different name (Ryan Pusztai)


-----
 3.3
-----

- Added support for prebuild, prelink, and postbuild commands
- Added `target` global variable to script environment
- Added build flag `no-edit-and-continue`
- Added build flags `native-wchar` and `no-native-wchar`
- Added build flag `no-manifest`
- Added build flag `seh-exceptions` (VS2005 only)
- Added `resdefines`, `respaths`, and `resoptions`
- Added `prebuildcommands`, `prelinkcommands`, and `postbuildcommands`
- Added `pchheader` and `pchsource` (Visual Studio only)
- Feature 1337547: Package-level bindir and libdir
- Bug 1565755: Generated makefiles do not work with MSYS
- Bug 1587955: Target path ignored for libs
- Bug 1574725: Static library extension for "gnu" target
- Bug 1522861: Fixed by using "ar -rcs" instead of "ar -cr && ranlib"
- Bug 1656816: Mkdir set wrong directory rights
- Bug 1655595: Compile/build problem on FreeBSD
- Bug: "gnu" clean rule doesn't work in cmd.exe
- Improved behavior of Linux findlib()
- Updated Code::Blocks support to latest project version 
  (major="1" minor="6")
- Patch 1681666: GNU targets always show the console if kind = 'winexe'


-----
 3.2
-----

- Added support for Code::Blocks
- Updated MonoDevelop support
- Upgraded Lua to 5.0.3
- Added new matchdirs() to Lua script environment
- Expose list of packages as _PACKAGES global in Lua
- Turn off edit-and-continue in release builds with symbols
- Bug 1559873: libpaths inserts extra space after -L


-----
 3.1
-----

- Added support for Visual Studio 2005
- Added support for Windows resources to GNU make target
- Added path handling functions to Lua environment
- Added matchrecursive() for recursive file searches
- Added os.fileexists() function to Lua environment
- Added os.appendfile() function to Lua environment
- Changed `monoresgen` to `resgen` to keep up with Mono project
- Added `mono2` .NET compiler set for Mono .NET 2.0 support
- Feature 1096677: exclude files from matchfiles (package.excludes)
- Bug 1439463: VS2003 RTTI problem
- Bug 1439446: GNU Makefile problem under Mingw32
- Bug 1422068: package.path="." causes bad makefiles
- Bug 1431530: makefile target fails when project path specified


-----
 3.0
-----

- Upgraded Lua interpreter to version 5.0.1
- The options table now stores simple values, rather than tables
- Completed MonoDevelop support
- Improved .NET resource handling for GNU generator
- Added unit test suite
- Merged Scott Graham unicode build flag patch
- Removed package.warninglevel in favor of extra-warnings flag
- Added package.targetprefix 
- Overhauled structure of generated GNU makefiles
- Added --os command line option
- Fixed bug 1268588: Use gcc to link C packages
- Fixed bug 1363306: GNU C# should copy referenced DLLs


-----
 2.4
-----

- Added chdir() to Lua script environment
- Merged Thomas Harning's patch for .NET resources on GNU
- Fixed bug 1194702: Can't put multiple packages in same directory
- Fixed bug in GNU shared library builds (doh!)
- Added target 'vs2002' to replace 'vs7'


-----
 2.3
-----

- Added 'project.config[]' with 'bindir' and 'libdir'
- Merged Scott Graham's "warninglevel" patch.
- Fixed bug 1153484: Import lib in wrong directory.
- Fixed bug 1013352: Stack overflow with large projects.
- Fixed bug 945406: package.files, bad value = crash


-----
 2.2
-----

- Worked around VS.NET bug for .NET assemblies > 64K.
- Added --very-verbose flag to GNU generator.
- GNU generator now supports assembly sources.
 

-----
 2.1
-----

- File extension of generated binaries can now be set
  with config.targetextension.
- Windows targets now handle .def files for DLLs.


-----
 2.0
-----

- Can now specify build actions per file
- Include paths are now passed to VC7 resource compiler
- Removed _WIN32 define from Cygwin makefiles
- Added package.objdir to set intermediates directory
- Added rmdir() to Lua script environment
- A big bag of bug fixes


-----
 1.9
-----

- Made verbose mode even more verbose.
- posix.c now builds properly as C.
- Fixed package dependency generation for GNU and VS2003.
- Display Lua version number in usage text.
- Fixed VS link between *.aspx and *.aspx.cs files.
- Fixed VS link between *.resx and *.cs files.
- Fixed *.d file generation for gcc 2.9x.
- Unified various help options under '--help'.
- Bin and Lib paths can now be arbitrarily long.
- linkoptions are now applied in VC6 and VC7 projects.


-----
 1.8
-----

- Added support for ASP.NET projects.
- Fixed a bug in VC6 support for static libraries.
- matchfiles() now uses package path instead of script path.
- Added --verbose option.
- No longer apply no-rtti and no-exceptions to *.c files.


-----
 1.7
-----

- Location of generated project files can now be specified with
  the project.path variable.
- Inter-package dependencies are fixed for GNU makefiles.
- No longer need to execute in same directory as project script.
- Added "c" language specifier.
- Added support for .resx and .config files to C# projects.
- Added support for full assembly names in .NET references.
- Fixed handling of paths in package.target variable.
- Improved support for SharpDevelop.
- Started support for OS X.
- Added support for Digital Mars compiler.


------- 
 1.6.1
-------

- VS7 generator crashed if a package was built before one of its
  dependencies. Now immediately assigns UUID before processing.
  

-----
 1.6
-----

- Added support for Visual Studio 2003 and SharpDevelop.
- Added binaries directory as a reference path for VS7.
	

-----
 1.5
-----

- Added initial support for building static libraries.
- Added "no-main" flag, prevents overriding WinMain() on 
  Windows builds.
- Added "--no-rtti" and "no-exceptions" build flags to
  disable those C++ features.
- Display error message when project has no packages.
- Moved VC7 *.pdb files into intermediates directory.
  

-----
 1.4
-----

- Bug fixes to the path manipulation routines.
- GNU makefiles are regenerated when premake scripts change.
    

-----
 1.3
-----

- Added support for the Cygwin environment.
- Added "static-runtime" build flag to statically link against C/C++
  standard runtime libraries.
- Bug fixes to Visual Studio 6 and 7 generators and path reversing
  algorithm.


-----
 1.2
-----

- Standardized format of command-line options.
- Can now handle custom command-line options in script.
- Added new function findlib().
- Added new C++ build flag "managed" for writing C++ .NET code.
- Can now use open-source C# compilers in VS6 generator.
- Several bug fixes to the VS7 generator.


-----
 1.1
-----

- Added support for custom build configurations. Added "optimize",
  "optimize-size", "optimize-speed", and "no-symbols" flags to control
  build settings.
- Added matchfiles() to select files using wildcards.
- Added "unsafe" flag for C# projects.
- Added newpackage() function for creating new package objects inline,
  instead of creating separate scripts.
- Changed include() to dopackage() and option() to addoption(). The old
  versions have been kept for compatibility, but will be deprecated
  eventually.
- Major cleanup of the source code.


-----
 1.0
-----

- Fixed a bug related to the reference paths in VS7 C# projects.
- Display a warning message if a reference path can't be found.
- Automatically create bin and lib directories if they do not exist.
- GNU C# projects will now properly use the configured library paths.


-------
 0.9.2
-------

- Added --with-mono and --with-pnet options.
- VS7 C# projects will now properly use the configured library paths.


-------
 0.9.1
-------

- Switched to Lua (http://www.lua.org/) for project script parsing.
- Add support for custom project options.
- Changed 'type' to 'kind' to avoid conflict with Lua function of the
  same name.
- Changed 'conexe' to 'exe' because I liked it better.
- Changed 'library' to 'dll' for C# projects to keep things consistent.


-------
 0.9.0
-------

- Initial public release.<|MERGE_RESOLUTION|>--- conflicted
+++ resolved
@@ -1,18 +1,12 @@
-* Bug 3119793: Applied patch to correct the matching of ClCompile blocks with vs10 and PCH (Dan Dunham)
-
--------
-<<<<<<< HEAD
+-------
  4.4  (in progress)
 -------
-
+* Bug 3119793: Fixed ClCompile blocks with vs10 and PCH (Dan Dunham)
 * Patch 2963313: Enable setting .NET framework version (Justen Hyde)
 
 
 -------
- 4.3  (in progress)
-=======
   4.3
->>>>>>> 778c7b50
 -------
 
 * CHANGED LICENSE FROM GPLv2 TO BSD
